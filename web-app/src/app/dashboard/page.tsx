<<<<<<< HEAD
'use client';

import React from "react";
import Link from 'next/link';
import { Building2, Store, Warehouse, Package, Users, ArrowRight } from 'lucide-react';

const modules = [
  {
    title: 'Distributor Management',
    description: 'Manage your distributor network',
    icon: Building2,
    href: '/administration/distributor-management/distributors',
    color: 'bg-blue-500',
  },
  {
    title: 'Store Management',
    description: 'Manage stores and outlets',
    icon: Store,
    href: '/administration/store-management/stores',
    color: 'bg-green-500',
  },
  {
    title: 'Warehouse Management',
    description: 'Manage warehouse operations',
    icon: Warehouse,
    href: '/administration/warehouse-management/warehouses',
    color: 'bg-purple-500',
  },
  {
    title: 'Product Management',
    description: 'Manage products and inventory',
    icon: Package,
    href: '/productssales/products',
    color: 'bg-orange-500',
  },
  {
    title: 'Team Management',
    description: 'Manage employees and teams',
    icon: Users,
    href: '/administration/team-management',
    color: 'bg-indigo-500',
  },
];

const page = () => {
  return (
    <div className="container mx-auto p-6">
      <div className="mb-8">
        <h1 className="text-4xl font-bold mb-2">Dashboard</h1>
        <p className="text-lg text-muted-foreground">
          Welcome back! Quick access to key modules
        </p>
      </div>

      <div className="grid grid-cols-1 md:grid-cols-2 lg:grid-cols-3 gap-6">
        {modules.map((module) => {
          const Icon = module.icon;
          return (
            <Link
              key={module.href}
              href={module.href}
              className="group relative overflow-hidden rounded-lg border bg-card p-6 hover:shadow-lg transition-all duration-200"
            >
              <div className="flex items-start justify-between">
                <div className="flex-1">
                  <div className={`inline-flex p-3 rounded-lg ${module.color} bg-opacity-10 mb-4`}>
                    <Icon className={`h-6 w-6 ${module.color.replace('bg-', 'text-')}`} />
                  </div>
                  <h3 className="font-semibold text-lg mb-2 group-hover:text-primary transition-colors">
                    {module.title}
                  </h3>
                  <p className="text-sm text-muted-foreground">
                    {module.description}
                  </p>
                </div>
                <ArrowRight className="h-5 w-5 text-muted-foreground group-hover:text-primary transition-all group-hover:translate-x-1" />
              </div>
            </Link>
          );
        })}
=======
"use client"

import React from "react"
import Link from "next/link"
import { Card, CardContent, CardHeader, CardTitle } from "@/components/ui/card"
import { Truck, Package } from "lucide-react"

const DashboardPage = () => {
  const navigationCards = [
    {
      title: "Delivery",
      description: "Access delivery dashboard and manage delivery operations",
      icon: <Truck className="h-12 w-12" />,
      href: "/delivery/delivery-dashboard",
      color: "text-blue-600"
    },
    {
      title: "Manager",
      description: "Access manager dashboard and stock receiving operations",
      icon: <Package className="h-12 w-12" />,
      href: "/manager/stock-receiving-dashboard",
      color: "text-green-600"
    }
  ]

  return (
    <div className="flex flex-col gap-6 p-6">
      {/* Page Header */}
      <div className="flex flex-col sm:flex-row justify-between items-start sm:items-center gap-4">
        <div>
          <h1 className="text-3xl font-bold tracking-tight">Dashboard</h1>
          <p className="text-gray-500 mt-1">
            Welcome back! Select a module to get started.
          </p>
        </div>
      </div>

      {/* Navigation Cards */}
      <div className="grid gap-6 md:grid-cols-2 lg:gap-8">
        {navigationCards.map((card, index) => (
          <Link key={index} href={card.href}>
            <Card className="transition-all hover:shadow-lg hover:scale-[1.02] cursor-pointer h-full">
              <CardHeader className="flex flex-row items-center justify-between space-y-0 pb-2">
                <CardTitle className="text-2xl font-bold">
                  {card.title}
                </CardTitle>
                <div className={card.color}>
                  {card.icon}
                </div>
              </CardHeader>
              <CardContent>
                <p className="text-gray-500 text-sm">
                  {card.description}
                </p>
              </CardContent>
            </Card>
          </Link>
        ))}
>>>>>>> fdf252a2
      </div>
    </div>
  );
};

export default page;<|MERGE_RESOLUTION|>--- conflicted
+++ resolved
@@ -1,9 +1,8 @@
-<<<<<<< HEAD
 'use client';
 
 import React from "react";
 import Link from 'next/link';
-import { Building2, Store, Warehouse, Package, Users, ArrowRight } from 'lucide-react';
+import { Building2, Store, Warehouse, Package, Users, ArrowRight, Truck } from 'lucide-react';
 
 const modules = [
   {
@@ -40,6 +39,20 @@
     icon: Users,
     href: '/administration/team-management',
     color: 'bg-indigo-500',
+  },
+  {
+    title: 'Delivery Operations',
+    description: 'Access delivery dashboard and manage delivery operations',
+    icon: Truck,
+    href: '/delivery/delivery-dashboard',
+    color: 'bg-cyan-500',
+  },
+  {
+    title: 'Stock Receiving',
+    description: 'Access manager dashboard and stock receiving operations',
+    icon: Package,
+    href: '/manager/stock-receiving-dashboard',
+    color: 'bg-teal-500',
   },
 ];
 
@@ -79,66 +92,6 @@
             </Link>
           );
         })}
-=======
-"use client"
-
-import React from "react"
-import Link from "next/link"
-import { Card, CardContent, CardHeader, CardTitle } from "@/components/ui/card"
-import { Truck, Package } from "lucide-react"
-
-const DashboardPage = () => {
-  const navigationCards = [
-    {
-      title: "Delivery",
-      description: "Access delivery dashboard and manage delivery operations",
-      icon: <Truck className="h-12 w-12" />,
-      href: "/delivery/delivery-dashboard",
-      color: "text-blue-600"
-    },
-    {
-      title: "Manager",
-      description: "Access manager dashboard and stock receiving operations",
-      icon: <Package className="h-12 w-12" />,
-      href: "/manager/stock-receiving-dashboard",
-      color: "text-green-600"
-    }
-  ]
-
-  return (
-    <div className="flex flex-col gap-6 p-6">
-      {/* Page Header */}
-      <div className="flex flex-col sm:flex-row justify-between items-start sm:items-center gap-4">
-        <div>
-          <h1 className="text-3xl font-bold tracking-tight">Dashboard</h1>
-          <p className="text-gray-500 mt-1">
-            Welcome back! Select a module to get started.
-          </p>
-        </div>
-      </div>
-
-      {/* Navigation Cards */}
-      <div className="grid gap-6 md:grid-cols-2 lg:gap-8">
-        {navigationCards.map((card, index) => (
-          <Link key={index} href={card.href}>
-            <Card className="transition-all hover:shadow-lg hover:scale-[1.02] cursor-pointer h-full">
-              <CardHeader className="flex flex-row items-center justify-between space-y-0 pb-2">
-                <CardTitle className="text-2xl font-bold">
-                  {card.title}
-                </CardTitle>
-                <div className={card.color}>
-                  {card.icon}
-                </div>
-              </CardHeader>
-              <CardContent>
-                <p className="text-gray-500 text-sm">
-                  {card.description}
-                </p>
-              </CardContent>
-            </Card>
-          </Link>
-        ))}
->>>>>>> fdf252a2
       </div>
     </div>
   );
